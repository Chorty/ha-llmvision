# Fix Group and Channel to First Camera Entity, user edits - DONE
# Add time to notificaion title or message, with user choose between 12/24h - DONE
# Take snapshot of triggered camera entity if using multiple cameras (? help needed)
# Snooze blueprint or notifications
blueprint:
  name: AI Event Summary (v1.5.2)
  author: valentinfrlch
  homeassistant:
    min_version: 2024.10.0
  description: >
    AI-powered summaries for security camera events.
    Sends a notification with a preview to your phone that is updated dynamically when the AI summary is available.
  domain: automation
  source_url: https://github.com/valentinfrlch/ha-llmvision/blob/main/blueprints/event_summary_beta.yaml
  input:
    run_conditions:
      name: Run Conditions
      description: All conditions must be true in order for the blueprint to run.
      default: []
      selector:
        condition:
    cooldown:
      name: Cooldown
      description: Time to wait before running automation again. Strongly recommended for busy areas.
      default:
        minutes: 10
      selector:
        duration: {}
    # Camera & Sensor Section
    camera_sensor_section:
      name: Camera & Sensor Settings
      description: Settings for the camera and sensor entities.
      icon: mdi:camera
      input:
        camera_entities:
          name: Camera Entities
          description: List of camera entities to monitor
          default: []
          selector:
            entity:
              multiple: true
              filter:
                domain: camera
        trigger_state:
          name: Trigger State
          description: Automation starts when one of your camera changes to this state.
          default: 'recording'
          selector:
            text:
              multiline: false
        motion_sensors:
          name: Motion Sensor
          description: Set if your cameras don't change state (Frigate). Use the same order used for camera entities.
          default: []
          selector:
            entity:
              multiple: true
              filter:
                domain: binary_sensor
        duration:
          name: Duration
          description: Duration to record for analysis (in seconds).
          default: 5
          selector:
            number:
              min: 1
              max: 60
        max_frames:
          name: Max Frames
          description: How many frames to analyze. Picks frames with the most movement.
          default: 3
          selector:
            number:
              min: 1
              max: 60
    # AI Section
    ai_section:
      name: AI Settings
      description: AI settings for the analysis.
      icon: mdi:brain
      collapsed: true
      input:
        remember:
          name: Store in Timeline
          description: Stores this event in the Timeline so you can ask about it. If important is enabled, only events classified as Normal or Critical will be saved.
          default: true
          selector:
            boolean:
        use_memory:
          name: Use Memory
          description: 'Use information stored in memory to provide additional context. Memory must be set up.'
          default: false
          selector:
            boolean:
        message:
          name: Prompt
          description: Model prompt for the video_analyzer action
          default: "Summarize the events based on a series of images captured at short intervals. Focus only on moving subjects such as people, vehicles, and other active elements. Ignore static objects and scenery. Provide a clear and concise account of movements and interactions. Do not mention or imply the existence of images—present the information as if directly observing the events. If no movement is detected, respond with: 'No activity observed.'"
          selector:
            text:
              multiline: true
        provider:
          name: Provider
          description: Provider to use for analysis. See docs for additional information.
          selector:
            config_entry:
              integration: llmvision
        model:
          name: Model
          description: Which model to use. Depends on chosen provider.
          selector:
            text:
              multiline: false
        target_width:
          name: Target Width
          description: Downscale images (uses less tokens and speeds up processing)
          default: 1280
          selector:
            number:
              min: 512
              max: 3840
        max_tokens:
          name: Maximum Tokens
          description: Maximum number of tokens to generate. Use this to control the length of the summaries.
          default: 20
          selector:
            number:
              min: 1
              max: 300
    # Notificaion Section
    notification_section:
      name: Notification Settings
      description: Settings for the notification delivery.
      icon: mdi:bell
      collapsed: true
      input:
        # Notfify a Device?
        notify:
          name: Notify
          description: Send a notification to your phone.
          default: true
          selector:
            boolean: 
        # Condition to Notify
        condition_notify:
          name: Condition to Notify
          description: Condition to notify the device.
          default: []
          selector:
            condition:
        notify_device:
          name: Notify Device
          description: The devices to send the notification to. Multiple devices may be used. Only works with Home Assistant mobile app.
          default: []
          selector:
            device:
              multiple: true
              filter:
                integration: mobile_app
        notification_delivery:
          name: Notification Delivery
          description: "Controls how notifications are delivered. \n \n **Dynamic** immediately notifies with a Live Preview (iOS only) or Snapshot before analysis and updates the notification silently with a summary once it is available, or after analysis. \n **Consolidated** Delays the notification until the event summary is generated. Use this if you're receiving multiple notifications for the same event."
          default: 'Dynamic'
          selector:
            select:
              options:
                - Dynamic
                - Consolidated
        preview_mode:
          name: Preview Mode
          description: |-
            Choose between a live preview or a snapshot of the event before analysis.
            > [!IMPORTANT]  
            > **IMPORTANT**: Live Preview is only supported on iOS.
          default: Snapshot
          selector:
            select:
              options:
                - Snapshot
                - Live Preview
        analysis_mode:
          name: Analysis Mode
          description: |-
            Choose between a live preview or a snapshot of the event after analysis.
            > [!IMPORTANT]  
            > **IMPORTANT**: Live Preview is only supported on iOS.
          default: Snapshot
          selector:
            select:
              options:
                - Snapshot
                - Live Preview
        notification_time:
          name: Notification Time
          description: "Add time to Notification Title and choose between 12-hour or 24-hour time format for the notification title."
          default: ''
          selector:
            select:
              options:
                - label:  No Time Added
                  value: ''
                - label: 12 Hour
                  value: 'at {{ now().strftime("%-I:%M %p") }}'
                - label: 24 Hour
                  value: 'at {{ now().strftime("%H:%M") }}'
        file_path:
          name: File Path - To send snapshot in Dynamic Mode with Snapshot Preview Mode
          description: "The file path to store the most current snapshot for the FIRST camera if using multiple camera entities. You can specifiy a custom location as well.\n\nDefaults
            to `Media Folder - Secured` that references **/media/snapshots/<CAMERA_NAME>/last_motion.jpg** \n\n Try the `Public Folder - Unsecured` option that references **/config/www/snapshots/{{ camera_file_path }}/last_motion.jpg** if you are having issues ***Note that this is unsecured and exposes the images to the web.***"
          default: '/media/llmvision/snapshots_blueprint/{{ camera_file_path }}/last_motion.jpg'
          selector:
            select:
              options:
                - label: Media Folder - Secured
                  value: '/media/llmvision/snapshots_blueprint/{{ camera_file_path }}/last_motion.jpg'

                - label: Public Folder - Unsecured
                  value: '/config/www/snapshots/{{ camera_file_path }}/last_motion.jpg'
              custom_value: true
        tap_navigate:
          name: Tap Navigate
          description: >-
            Home Assistant dashboard to navigate to when notification is opened (e.g. /lovelace/cameras).
          default: /lovelace/0
          selector:
            text:
              multiline: false
        # Delay Notification
        delay_notification:
          name: Notification Cooldown
          description: Time in seconds to wait before sending another notification.
          default: 60
          selector:
            number:
              min: 0.0
              max: 86400.0
              unit_of_measurement: seconds
              mode: box
              step: 1.0
        notification_sticky:
          name: Sticky - Android Only
          description: 'When enabled, the notification will stay active on the device
            after tapping it and remain unless swiped.

            '
          default: true
          selector:
            boolean: {}
        notification_color:
          name: Notification Color - Android Only
          description: 'Set the color of the notification on your Android device,
            in HEX. (default = Steelblue - #03a9f4)'
          default: '#03a9f4'
          selector:
            select:
              options:
              - label: 'Steelblue - #03a9f4'
                value: '#03a9f4'
              - label: 'Red - #f44336'
                value: '#f44336'
              - label: 'Pink - #e91e63'
                value: '#e91e63'
              - label: 'Purple - #926bc7'
                value: '#926bc7'
              - label: 'Deep Purple - #6e41ab'
                value: '#6e41ab'
              - label: 'Indigo - #3f51b5'
                value: '#3f51b5'
              - label: 'Blue - #2196f3'
                value: '#2196f3'
              - label: 'Light Blue - #03a9f4'
                value: '#03a9f4'
              - label: 'Cyan - #00bcd4'
                value: '#00bcd4'
              - label: 'Teal - #009688'
                value: '#009688'
              - label: 'Green - #4caf50'
                value: '#4caf50'
              - label: 'Light Green - #8bc34a'
                value: '#8bc34a'
              - label: 'Lime - #cddc39'
                value: '#cddc39'
              - label: 'Yellow - #ffeb3b'
                value: '#ffeb3b'
              - label: 'Amber - #ffc107'
                value: '#ffc107'
              - label: 'Orange - #ff9800'
                value: '#ff9800'
              - label: 'Deep Orange - #ff5722'
                value: '#ff5722'
              - label: 'Brown - #795548'
                value: '#795548'
              - label: 'Light Grey - #bdbdbd'
                value: '#bdbdbd'
              - label: 'Grey - #9e9e9e'
                value: '#9e9e9e'
              - label: 'Dark Grey - #606060'
                value: '#606060'
              - label: 'Blue Grey - #607d8b'
                value: '#607d8b'
              - label: 'Black - #000000'
                value: '#000000'
              - label: White -#ffffff
                value: '#ffffff'
              custom_value: true
              sort: false
              multiple: false
        notification_icon:
          name: Notification Status Bar Icon - Android Only
          description: Change the icon that displays in the notification.
          default: mdi:cctv
          selector:
            icon:
              placeholder: mdi:cctv
        notification_channel:
          name: Custom Notification Channel or Alarm Mode - Android Only
          description: Create a new channel for notifications to allow custom notification
            sounds, vibration patterns, and override Do Not Disturb mode. Camera Name uses first Camera Entity if using multiple cameras. Configured
            directly on the Android device -> Home Assistant App Setting -> Notifications.
            Use `Alarm` to use the device's loud alarm notification sound. You can also type in your own channel name.
            [Learn More](https://companion.home-assistant.io/docs/notifications/notification-commands/#volume-level)
            (default = Camera Name == {{ camera_entity_snapshot }} Snapshot). 
          default: '{{ camera }} Snapshot'
          selector:
            select:
              options:
              - label: Camera Name
                value: '{{ camera }} Snapshot'
              - label: Alarm
                value: alarm_stream
              custom_value: true
        # TTS Notification
        tts_notification:
          name: Use Text-to-Speech (TTS) on your device to speak the notification. Android Only
          description: Enable TTS notification.
          default: false
          selector:
            boolean:
        tts_volume:
          name: TTS Volume (Android Only)
          description: |-
            Set TTS volume to device's current alarm volume or Max volume. 
            > [!NOTE]  
            > ALARM VOLUME WILL IGNORE DO NOT DISTURB!
          default: 'notification_stream'
          selector:
            select:
              options:
                - label: Notification Volume
                  value: notification_stream
                - label: Alarm Volume/Sound
                  value: alarm_stream
                - label: Max Alarm Volume/Sound
                  value: alarm_stream_max
        # Condition to TTS Notify
        condition_notify_tts:
          name: Condition to TTS Notify
          description: Condition to TTS notify the device.
          default: []
          selector:
            condition:
        notification_sound:
          name: Notification Sound - iOS Only
          description: 'You can specify a sound file on your device that will play
            for the notifications. You can import the sound file into Home Assistant
            or enter the filename of the [pre-installed notification sound](https://companion.home-assistant.io/docs/notifications/notification-sounds/#pre-installed-notification-sounds)
            (example: US-EN-Alexa-Motion-Detected-Generic.wav).'
          default: default
          selector:
            select:
              options:
              - label: Default
                value: default
              - label: None
                value: none
              - label: Alexa Motion Detected
                value: US-EN-Alexa-Motion-Detected-Generic.wav
              - label: Morgan Freeman Motion Detected
                value: US-EN-Morgan-Freeman-Motion-Detected.wav
              custom_value: true
              sort: false
              multiple: false
        notification_volume:
          name: Volume Sound - iOS Only
          description: Specify a sound level %
          default: 1
          selector:
            number:
              max: 1.0
              min: 0.0
              unit_of_measurement: '%'
              step: 1.0
              mode: slider
        notification_critical:
          name: Critical Notification - iOS Only
          description: Send as a critical notification to the mobile device. This
            will ignore silent/vibrate modes.
          default: false
          selector:
            boolean: {}
    # Experimental Section
    experimental_section:
      name: Experimental Settings
      description: Experimental features. Use with caution.
      icon: mdi:apple-keyboard-option
      collapsed: true
      input:
        important:
          name: Important (Experimental)
          description: >
            Use AI to classify events as Critical, Normal or Low.
            Notifications are sent only for events classified as Normal or higher.
            Critical events override 'Do Not Disturb' settings.
            Use with caution: AI can make mistakes.
          default: false
          selector:
            boolean:
        # Add Customized Actions
        additional_actions:
          name: Additional Actions (Experimental)
          description: Additional actions to run after the AI analysis and notification. Some actions don't work and will prevent the automation from running, use with caution.
          default: []
          selector:
            action:

variables:
  important: !input important
  remember: !input remember
  cooldown: !input cooldown
  preview_mode: !input preview_mode
  analysis_mode: !input analysis_mode
  notify_devices: !input notify_device
  notification_delivery: !input notification_delivery
  notification_sticky: !input notification_sticky
  notification_color: !input notification_color
  notification_icon: !input notification_icon
  notification_channel: !input notification_channel
  notification_sound: !input notification_sound
  notification_volume: !input notification_volume
  notification_critical: !input notification_critical
  tts_volume: !input tts_volume
  tts_notification: !input tts_notification
  condition_notify_tts: !input condition_notify_tts
  additional_actions: !input additional_actions
  notify: !input notify
  condition_notify: !input condition_notify
  delay_notification: !input delay_notification
  # camera_snapshot: !input camera_snapshot
  # camera_name: '{{ states[camera_snapshot].name.replace(" ", "_") }}'
  device_name_map: >
    {% set ns = namespace(device_names=[]) %}
    {% for device_id in notify_devices %}
      {% set device_name = device_attr(device_id, "name") %}
      {% set sanitized_name = "mobile_app_" + device_name | slugify  %}
      {% set ns.device_names = ns.device_names + [sanitized_name] %}
    {% endfor %}
    {{ ns.device_names }}
  camera_entities_list: !input camera_entities
  motion_sensors_list: !input motion_sensors
  camera_entity: >
    {% if motion_sensors_list and trigger is defined and trigger.entity_id is defined and not trigger.entity_id.startswith("camera") %}
      {% set sensor_index = motion_sensors_list.index(trigger.entity_id) if trigger.entity_id in motion_sensors_list else 0 %}
      {{ camera_entities_list[sensor_index] if sensor_index < camera_entities_list|length else camera_entities_list[0] }}
    {% elif trigger is defined and trigger.entity_id is defined %}
      {{ trigger.entity_id }}
    {% else %}
      {{ camera_entities_list[0] if camera_entities_list else '' }}
    {% endif %}
  tag: >
    {{ camera_entity + int(as_timestamp(now()))|string }}
  label: Motion detected
  camera_message: >
    {{ camera_entity.replace("camera.", "").replace("_", " ")|capitalize }}
  camera: >
    {{ camera_entities_list[0].replace("camera.", "").replace("_", " ") | title }}
  importance_prompt: >
    Classify the security event based on this image. Choose from the following options: "passive" for unimportant events, "time-sensitive" for notable but non-critical events such as a person at the front door, and "critical" only for potential burglaries or highly suspicious activity. Respond with one of these options exactly, without additional explanation.
  camera_entity_snapshot: >
    {{ camera_entities_list[0] }}
  camera_file_path: >
    {{ camera_entity_snapshot.replace("camera.", "")}}
  file_path: !input file_path
  snapshot_access_file_path: '{{ file_path | replace(''/config/www'',
    ''/local'') | replace(''/media'', ''/media/local'') }}'
  notification_time: !input notification_time

max_exceeded: silent
mode: single

trigger:
  - platform: state
    entity_id: !input camera_entities
    to: !input trigger_state
    id: 'camera_trigger'
  - platform: state
    entity_id: !input motion_sensors
    to: 'on'
    id: 'motion_sensor_trigger'

condition:
  - condition: and
    conditions: !input run_conditions
  

action:
  - choose:
      - conditions:
          - condition: template
            value_template: "{{ important }}"
        sequence:
          - action: llmvision.image_analyzer
            data:
              image_entity: "{{[camera_entity]}}"
              provider: !input provider
              model: !input model
              message: "{{importance_prompt}}"
              include_filename: true
              target_width: 1280
              max_tokens: 3
            response_variable: importance

  # Cancel automation if event not deemed important
  - choose:
      - conditions:
          - condition: template
            value_template: "{{ important and importance.response_text|lower == 'passive' }}"
        sequence:
          - stop: "Event is not important"

  # Only send notification if enabled, and if condtions and cooldown are met
  - if:
    - condition: template
      value_template: !input notify
    then:
    - if:
      - condition: !input condition_notify
      then:
      - if:
        - condition: template
          value_template: '{{ not this.attributes.last_triggered or (now() - this.attributes.last_triggered).seconds
            > delay_notification }}'
        then:
        - choose:
            - conditions:
                - condition: template
                  value_template: "{{ notification_delivery == 'Dynamic' }}"
              sequence:
              - choose:
                  - conditions:
                      - condition: template
                        value_template: "{{ preview_mode=='Snapshot' }}"
                    sequence:

                      # Save Camera Snapshot to file to send to Android devices for Dynamic Mode
                      - service: camera.snapshot
                        entity_id: !input camera_entities
                        data:
                          filename: !input file_path

                      - alias: "Send instant notification snapshot to notify devices"
                        repeat:
                          for_each: "{{device_name_map}}"
                          sequence:
                            - action: "notify.{{ repeat.item }}"
                              data:
                                title: "{{ label }} {{ notification_time }}"
                                message: "{{camera_message}} has detected activity."
                                data:
                                  url: !input tap_navigate #iOS
                                  clickAction: !input tap_navigate #Android
                                  tag: "{{tag}}"
                                  group: !input notification_channel
                                  alert_once: true
                                  # Priority options
                                  ttl: 0
                                  priority: high
                                  # Android only
                                  channel: !input notification_channel
                                  color: !input notification_color
                                  notification_icon: !input notification_icon
                                  sticky: !input notification_sticky
                                  image: "{{ snapshot_access_file_path }}"
                                  # iOS only
                                  attachment:
                                    url: '{{ snapshot_access_file_path }}'
                                    content_type: JPEG
                                  push:
                                    interruption-level: "{{importance.response_text|lower if importance is defined else 'active'}}"
                                    sound:
                                      name: !input notification_sound
                                      volume: !input notification_volume
                                      critical: '{{ notification_critical }}'

                  - conditions:
                      - condition: template
                        value_template: "{{ preview_mode=='Live Preview' }}"
                    sequence:

                      - alias: "Send Live Feed to notify devices"
                        repeat:
                          for_each: "{{device_name_map}}"
                          sequence:
                            - action: "notify.{{ repeat.item }}"
                              data:
                                title: "{{ label }} {{ notification_time }}"
                                message: "{{camera_message}} has detected activity."
                                data:
                                  entity_id: "{{camera_entity}}"
                                  url: !input tap_navigate
                                  tag: "{{tag}}"
                                  group: !input notification_channel
                                  alert_once: true
                                  push:
                                    interruption-level: "{{importance.response_text|lower if importance is defined else 'active'}}"
                                    sound:
                                      name: !input notification_sound
                                      volume: !input notification_volume
                                      critical: '{{ notification_critical }}'
                                  # Priority options
                                  ttl: 0
                                  priority: high

  - alias: "Analyze event"
    action: llmvision.stream_analyzer
    data:
      image_entity: "{{[camera_entity]}}"
      duration: !input duration
      provider: !input provider
      model: !input model
      message: !input message
      use_memory: !input use_memory
      remember: !input remember
      expose_images: "{{preview_mode == 'Snapshot' or remember}}"
      generate_title: !input remember
      include_filename: true
      max_frames: !input max_frames
      target_width: !input target_width
      max_tokens: !input max_tokens
    response_variable: response

  - alias: "Update label with title"
    variables:
      label: "{{response.title}}"

  # Only send notification if enabled, and if condtions and cooldown are met
  - if:
    - condition: template
      value_template: !input notify
    then:
    - if:
      - condition: !input condition_notify
      then:
      - if:
        - condition: template
          value_template: '{{ not this.attributes.last_triggered or (now() - this.attributes.last_triggered).seconds
            > delay_notification }}'
        then:
        - choose:
            - conditions:
                - condition: template
                  value_template: "{{ analysis_mode=='Snapshot' }}"
              sequence:
              - alias: "(Snapshot) Update notification on notify devices"
                repeat:
                  for_each: "{{device_name_map}}"
                  sequence:
                    - action: "notify.{{ repeat.item }}"
                      data:
                        title: "{{ label }} {{ notification_time }}"
                        message: "{{response.response_text}}"
                        data:
<<<<<<< HEAD
                          image: "{{response.key_frame.replace('/media','/media/local') }}"
=======
                          image: "{{response.key_frame.replace('/config/media', '/media') }}"
>>>>>>> 4540a624
                          url: !input tap_navigate #iOS
                          clickAction: !input tap_navigate #Android
                          tag: "{{tag}}"
                          group: !input notification_channel
                          alert_once: true
                          # Priority options
                          ttl: 0
                          priority: high
                          # Android only
                          channel: !input notification_channel
                          color: !input notification_color
                          notification_icon: !input notification_icon
                          sticky: !input notification_sticky
                          # iOS only
                          push:
                            interruption-level: "{{'passive' if notification_delivery=='Dynamic' else 'active'}}"
                            sound:
                              name: !input notification_sound
                              volume: !input notification_volume
                              critical: '{{ notification_critical }}'
                          actions:
                          - action: 'URI'
                            title: 'See Snapshot'
<<<<<<< HEAD
                            uri: "{{response.key_frame.replace('/media','/media/local') }}"
=======
                            uri: "{{response.key_frame.replace('/config/media', '/media') }}"
>>>>>>> 4540a624

            - conditions:
                - condition: template
                  value_template: "{{ analysis_mode=='Live Preview' }}"
              sequence:

                - alias: "Send Live Feed to notify devices"
                  repeat:
                    for_each: "{{device_name_map}}"
                    sequence:
                      - action: "notify.{{ repeat.item }}"
                        data:
                          title: "{{ label }} {{ notification_time }}"
                          message: "{{ response.response_text }}"
                          data:
                            entity_id: "{{camera_entity}}"
                            url: !input tap_navigate
                            tag: "{{tag}}"
                            group: !input notification_channel
                            alert_once: true
                            push:
                              interruption-level: "{{importance.response_text|lower if importance is defined else 'active'}}"
                              sound:
                                name: !input notification_sound
                                volume: !input notification_volume
                                critical: '{{ notification_critical }}'
                            # Priority options
                            ttl: 0
                            priority: high
                            actions:
                            - action: 'URI'
                              title: 'See Snapshot'
<<<<<<< HEAD
                              uri: "{{response.key_frame.replace('/media','/media/local') }}"
=======
                              uri: "{{response.key_frame.replace('/config/media', '/media') }}"

>>>>>>> 4540a624

      - if:
        - condition: template
          value_template: '{{ tts_notification }}'
        then:
        - if:
          - condition: !input condition_notify_tts
          then:
          - alias: "TTS notification on notify devices"
            repeat:
              for_each: "{{device_name_map}}"
              sequence:
                - action: "notify.{{ repeat.item }}"
                  data:
                    message: TTS
                    data:
                      ttl: 0
                      priority: high
                      media_stream: !input tts_volume
                      tts_text: "{{response.response_text}}"

  # Add Customized Actions
  - choose: []
    default: !input additional_actions

  # - delay: '00:{{cooldown|int}}:00'
  - delay: !input cooldown<|MERGE_RESOLUTION|>--- conflicted
+++ resolved
@@ -669,11 +669,7 @@
                         title: "{{ label }} {{ notification_time }}"
                         message: "{{response.response_text}}"
                         data:
-<<<<<<< HEAD
                           image: "{{response.key_frame.replace('/media','/media/local') }}"
-=======
-                          image: "{{response.key_frame.replace('/config/media', '/media') }}"
->>>>>>> 4540a624
                           url: !input tap_navigate #iOS
                           clickAction: !input tap_navigate #Android
                           tag: "{{tag}}"
@@ -697,11 +693,7 @@
                           actions:
                           - action: 'URI'
                             title: 'See Snapshot'
-<<<<<<< HEAD
                             uri: "{{response.key_frame.replace('/media','/media/local') }}"
-=======
-                            uri: "{{response.key_frame.replace('/config/media', '/media') }}"
->>>>>>> 4540a624
 
             - conditions:
                 - condition: template
@@ -734,12 +726,7 @@
                             actions:
                             - action: 'URI'
                               title: 'See Snapshot'
-<<<<<<< HEAD
                               uri: "{{response.key_frame.replace('/media','/media/local') }}"
-=======
-                              uri: "{{response.key_frame.replace('/config/media', '/media') }}"
-
->>>>>>> 4540a624
 
       - if:
         - condition: template
