import voluptuous as vol
import os
import logging
from homeassistant import config_entries
from homeassistant.helpers.selector import selector
from homeassistant.data_entry_flow import section
from homeassistant.exceptions import ServiceValidationError
from .providers import (
    OpenAI,
    AzureOpenAI,
    Anthropic,
    Google,
    Groq,
    LocalAI,
    Ollama,
    AWSBedrock
)
from .const import (
    DOMAIN,
    CONF_PROVIDER,
    CONF_API_KEY,
    CONF_IP_ADDRESS,
    CONF_PORT,
    CONF_HTTPS,
    CONF_DEFAULT_MODEL,
    CONF_TEMPERATURE,
    CONF_TOP_P,
    CONF_AZURE_VERSION,
    CONF_AZURE_BASE_URL,
    CONF_AZURE_DEPLOYMENT,
    CONF_CUSTOM_OPENAI_ENDPOINT,
    CONF_RETENTION_TIME,
<<<<<<< HEAD
    CONF_FALLBACK_PROVIDER,
=======
    CONF_TIMELINE_TODAY_SUMMARY,
    CONF_TIMELINE_SUMMARY_PROMPT,
>>>>>>> 167d13df
    CONF_MEMORY_PATHS,
    CONF_MEMORY_STRINGS,
    CONF_SYSTEM_PROMPT,
    CONF_TITLE_PROMPT,
    CONF_AWS_ACCESS_KEY_ID,
    CONF_AWS_SECRET_ACCESS_KEY,
    CONF_AWS_REGION_NAME,
    DEFAULT_TITLE_PROMPT,
<<<<<<< HEAD
    DEFAULT_SYSTEM_PROMPT,
    DEFAULT_OPENAI_MODEL,
    DEFAULT_ANTHROPIC_MODEL,
    DEFAULT_AZURE_MODEL,
    DEFAULT_GOOGLE_MODEL,
    DEFAULT_GROQ_MODEL,
    DEFAULT_LOCALAI_MODEL,
    DEFAULT_OLLAMA_MODEL,
    DEFAULT_CUSTOM_OPENAI_MODEL,
    DEFAULT_AWS_MODEL,
    DEFAULT_OPENWEBUI_MODEL,
    ENDPOINT_OPENWEBUI,
    ENDPOINT_AZURE,
    CONF_CONTEXT_WINDOW,
    CONF_KEEP_ALIVE
=======
    DEFAULT_SUMMARY_PROMPT,
>>>>>>> 167d13df
)

_LOGGER = logging.getLogger(__name__)


class llmvisionConfigFlow(config_entries.ConfigFlow, domain=DOMAIN):

    VERSION = 4
    MINOR_VERSION = 0

    async def handle_provider(self, provider):
        provider_steps = {
            "Timeline": self.async_step_timeline,
            "Settings": self.async_step_settings,
            "Anthropic": self.async_step_anthropic,
            "AWS Bedrock": self.async_step_aws_bedrock,
            "Azure": self.async_step_azure,
            "Custom OpenAI": self.async_step_custom_openai,
            "Google": self.async_step_google,
            "Groq": self.async_step_groq,
            "LocalAI": self.async_step_localai,
            "Ollama": self.async_step_ollama,
            "OpenAI": self.async_step_openai,
            "OpenWebUI": self.async_step_openwebui,
        }

        step_method = provider_steps.get(provider)
        if step_method:
            return await step_method()
        else:
            _LOGGER.error(f"Unknown provider: {provider}")
            return self.async_abort(reason="unknown_provider")

    async def async_step_user(self, user_input=None):
        # Check if "Settings" provider is already configured
        settings_configured = False
        for entry in self.hass.config_entries.async_entries(DOMAIN):
            if entry.data.get(CONF_PROVIDER) == "Settings":
                settings_configured = True
                break
        _LOGGER.debug(f"Settings configured flag: {settings_configured}")
        if not settings_configured:
            self.init_info = {CONF_PROVIDER: "Settings"}
            _LOGGER.debug(f"user_info: {self.init_info}")
            return await self.async_step_settings()

        data_schema = vol.Schema({
            vol.Required(CONF_PROVIDER, default="Timeline"): selector({
                "select": {
                    # Azure removed until fixed
                    "options": ["Timeline", "Anthropic", "AWS Bedrock", "Google", "Groq", "LocalAI", "Ollama", "OpenAI", "OpenWebUI", "Custom OpenAI"],
                    "mode": "dropdown",
                    "sort": False,
                    "custom_value": False
                }
            }),
        })

        if user_input is not None:
            self.init_info = user_input
            provider = user_input[CONF_PROVIDER]
            return await self.handle_provider(provider)

        return self.async_show_form(
            step_id="user",
            data_schema=data_schema,
            description_placeholders=user_input
        )

    async def async_step_localai(self, user_input=None):
        data_schema = vol.Schema({
            vol.Optional("connection_section"): section(
                vol.Schema({
                    vol.Required(CONF_IP_ADDRESS): str,
                    vol.Required(CONF_PORT, default=8080): int,
                    vol.Required(CONF_HTTPS, default=False): bool,
                }),
                {"collapsed": False},
            ),
            vol.Optional("model_section"): section(
                vol.Schema({
                    vol.Optional(CONF_DEFAULT_MODEL, default=DEFAULT_LOCALAI_MODEL): str,
                    vol.Optional(CONF_TEMPERATURE, default=0.5): selector({
                        "number": {
                            "min": 0,
                            "max": 1,
                            "step": 0.1,
                            "mode": "slider"
                        }
                    }),
                    vol.Optional(CONF_TOP_P, default=0.9): selector({
                        "number": {
                            "min": 0,
                            "max": 1,
                            "step": 0.1,
                            "mode": "slider"
                        }
                    }),
                }),
                {"collapsed": False},
            ),
        })

        if self.source == config_entries.SOURCE_RECONFIGURE:
            # load existing configuration and add it to the dialog
            self.init_info = self._get_reconfigure_entry().data
            # Re-nest the flat config entry data into sections
            suggested = {
                "connection_section": {
                    CONF_IP_ADDRESS: self.init_info.get(CONF_IP_ADDRESS),
                    CONF_PORT: self.init_info.get(CONF_PORT, 11434),
                    CONF_HTTPS: self.init_info.get(CONF_HTTPS, False),
                },
                "model_section": {
                    CONF_DEFAULT_MODEL: self.init_info.get(CONF_DEFAULT_MODEL, DEFAULT_LOCALAI_MODEL),
                    CONF_TEMPERATURE: self.init_info.get(CONF_TEMPERATURE, 0.5),
                    CONF_TOP_P: self.init_info.get(CONF_TOP_P, 0.9),
                },
            }
            data_schema = self.add_suggested_values_to_schema(
                data_schema, suggested
            )

        if user_input is not None:
            # save provider to user_input
            user_input[CONF_PROVIDER] = self.init_info[CONF_PROVIDER]
            # flatten dict to remove nested keys
            user_input = flatten_dict(user_input)
            try:
                localai = LocalAI(self.hass,
                                  api_key="",
                                  model=user_input[CONF_DEFAULT_MODEL],
                                  endpoint={
                                      'ip_address': user_input[CONF_IP_ADDRESS],
                                      'port': user_input[CONF_PORT],
                                      'https': user_input[CONF_HTTPS]
                                  })
                await localai.validate()
                # add the mode to user_input
                if self.source == config_entries.SOURCE_RECONFIGURE:
                    # we're reconfiguring an existing config
                    return self.async_update_reload_and_abort(
                        self._get_reconfigure_entry(),
                        data_updates=user_input,
                    )
                else:
                    # New config entry
                    return self.async_create_entry(title=f"LocalAI ({user_input[CONF_IP_ADDRESS]})", data=user_input)
            except ServiceValidationError as e:
                _LOGGER.error(f"Validation failed: {e}")
                return self.async_show_form(
                    step_id="localai",
                    data_schema=data_schema,
                    errors={"base": "handshake_failed"}
                )

        return self.async_show_form(
            step_id="localai",
            data_schema=data_schema
        )

    async def async_step_ollama(self, user_input=None):
        data_schema = vol.Schema({
            vol.Optional("connection_section"): section(
                vol.Schema({
                    vol.Required(CONF_IP_ADDRESS): str,
                    vol.Required(CONF_PORT, default=11434): int,
                    vol.Required(CONF_HTTPS, default=False): bool,
                }),
                {"collapsed": False},
            ),
            vol.Optional("model_section"): section(
                vol.Schema({
                    vol.Required(CONF_DEFAULT_MODEL, default=DEFAULT_OLLAMA_MODEL): str,
                    vol.Optional(CONF_TEMPERATURE, default=0.5): selector({
                        "number": {
                            "min": 0,
                            "max": 1,
                            "step": 0.1,
                            "mode": "slider"
                        }
                    }),
                    vol.Optional(CONF_TOP_P, default=0.9): selector({
                        "number": {
                            "min": 0,
                            "max": 1,
                            "step": 0.1,
                            "mode": "slider"
                        }
                    }),
                }),
                {"collapsed": False},
            ),
            vol.Optional("advanced_section"): section(
                vol.Schema({
                    vol.Required(CONF_CONTEXT_WINDOW, default=2048): int,
                    vol.Optional(CONF_KEEP_ALIVE, default=5): int,
                }),
                {"collapsed": True},
            ),
        })

        if self.source == config_entries.SOURCE_RECONFIGURE:
            # load existing configuration and add it to the dialog
            self.init_info = self._get_reconfigure_entry().data

            # Re-nest the flat config entry data into sections
            suggested = {
                "connection_section": {
                    CONF_IP_ADDRESS: self.init_info.get(CONF_IP_ADDRESS),
                    CONF_PORT: self.init_info.get(CONF_PORT, 11434),
                    CONF_HTTPS: self.init_info.get(CONF_HTTPS, False),
                },
                "model_section": {
                    CONF_DEFAULT_MODEL: self.init_info.get(CONF_DEFAULT_MODEL, DEFAULT_OLLAMA_MODEL),
                    CONF_TEMPERATURE: self.init_info.get(CONF_TEMPERATURE, 0.5),
                    CONF_TOP_P: self.init_info.get(CONF_TOP_P, 0.9),
                },
                "advanced_section": {
                    CONF_CONTEXT_WINDOW: self.init_info.get(CONF_CONTEXT_WINDOW, 2048),
                    CONF_KEEP_ALIVE: self.init_info.get(CONF_KEEP_ALIVE, 5),
                }
            }
            data_schema = self.add_suggested_values_to_schema(
                data_schema, suggested
            )

        if user_input is not None:
            # save provider to user_input
            user_input[CONF_PROVIDER] = self.init_info[CONF_PROVIDER]
            # flatten dict to remove nested keys
            user_input = flatten_dict(user_input)
            try:
                ollama = Ollama(self.hass,
                                api_key="",
                                model=user_input[CONF_DEFAULT_MODEL],
                                endpoint={
                                    'ip_address': user_input[CONF_IP_ADDRESS],
                                    'port': user_input[CONF_PORT],
                                    'https': user_input[CONF_HTTPS],
                                    'keep_alive': user_input[CONF_KEEP_ALIVE],
                                    'context_window': user_input[CONF_CONTEXT_WINDOW]
                                })
                await ollama.validate()
                # add the mode to user_input
                if self.source == config_entries.SOURCE_RECONFIGURE:
                    # we're reconfiguring an existing config
                    return self.async_update_reload_and_abort(
                        self._get_reconfigure_entry(),
                        data_updates=user_input,
                    )
                else:
                    # New config entry
                    return self.async_create_entry(title=f"Ollama ({user_input[CONF_IP_ADDRESS]})", data=user_input)
            except ServiceValidationError as e:
                _LOGGER.error(f"Validation failed: {e}")
                return self.async_show_form(
                    step_id="ollama",
                    data_schema=data_schema,
                    errors={"base": "handshake_failed"}
                )

        return self.async_show_form(
            step_id="ollama",
            data_schema=data_schema,
        )

    async def async_step_openwebui(self, user_input=None):
        data_schema = vol.Schema({
            vol.Optional("connection_section"): section(
                vol.Schema({
                    vol.Required(CONF_API_KEY): selector({
                        "text": {
                            "type": "password"
                        }
                    }),
                    vol.Required(CONF_IP_ADDRESS): str,
                    vol.Required(CONF_PORT, default=3000): int,
                    vol.Required(CONF_HTTPS, default=False): bool,
                }),
                {"collapsed": False},
            ),
            vol.Optional("model_section"): section(
                vol.Schema({
                    vol.Required(CONF_DEFAULT_MODEL, default=DEFAULT_OPENWEBUI_MODEL): str,
                    vol.Optional(CONF_TEMPERATURE, default=0.5): selector({
                        "number": {
                            "min": 0,
                            "max": 1,
                            "step": 0.1,
                            "mode": "slider"
                        }
                    }),
                    vol.Optional(CONF_TOP_P, default=0.9): selector({
                        "number": {
                            "min": 0,
                            "max": 1,
                            "step": 0.1,
                            "mode": "slider"
                        }
                    }),
                }),
                {"collapsed": False},
            ),
        })

        if self.source == config_entries.SOURCE_RECONFIGURE:
            # load existing configuration and add it to the dialog
            self.init_info = self._get_reconfigure_entry().data
            # Re-nest the flat config entry data into sections
            suggested = {
                "connection_section": {
                    CONF_API_KEY: self.init_info.get(CONF_API_KEY),
                    CONF_IP_ADDRESS: self.init_info.get(CONF_IP_ADDRESS),
                    CONF_PORT: self.init_info.get(CONF_PORT, 3000),
                    CONF_HTTPS: self.init_info.get(CONF_HTTPS, False),
                },
                "model_section": {
                    CONF_DEFAULT_MODEL: self.init_info.get(CONF_DEFAULT_MODEL, DEFAULT_OPENWEBUI_MODEL),
                    CONF_TEMPERATURE: self.init_info.get(CONF_TEMPERATURE, 0.5),
                    CONF_TOP_P: self.init_info.get(CONF_TOP_P, 0.9),
                }
            }
            data_schema = self.add_suggested_values_to_schema(
                data_schema, suggested
            )

        if user_input is not None:
            # save provider to user_input
            user_input[CONF_PROVIDER] = self.init_info[CONF_PROVIDER]
            # flatten dict to remove nested keys
            user_input = flatten_dict(user_input)
            try:
                endpoint = ENDPOINT_OPENWEBUI.format(
                    ip_address=user_input[CONF_IP_ADDRESS],
                    port=user_input[CONF_PORT],
                    protocol="https" if user_input[CONF_HTTPS] else "http"
                )
                openwebui = OpenAI(hass=self.hass,
                                   api_key=user_input[CONF_API_KEY],
                                   model=user_input[CONF_DEFAULT_MODEL],
                                   endpoint={
                                       'base_url': endpoint
                                   })
                await openwebui.validate()
                # add the mode to user_input
                if self.source == config_entries.SOURCE_RECONFIGURE:
                    # we're reconfiguring an existing config
                    return self.async_update_reload_and_abort(
                        self._get_reconfigure_entry(),
                        data_updates=user_input,
                    )
                else:
                    # New config entry
                    return self.async_create_entry(title=f"OpenWebUI ({user_input[CONF_IP_ADDRESS]})", data=user_input)
            except ServiceValidationError as e:
                _LOGGER.error(f"Validation failed: {e}")
                return self.async_show_form(
                    step_id="openwebui",
                    data_schema=data_schema,
                    errors={"base": "handshake_failed"}
                )

        return self.async_show_form(
            step_id="openwebui",
            data_schema=data_schema,
        )

    async def async_step_openai(self, user_input=None):
        data_schema = vol.Schema({
            vol.Optional("connection_section"): section(
                vol.Schema({
                    vol.Required(CONF_API_KEY): selector({
                        "text": {
                            "type": "password"
                        }
                    })
                }),
                {"collapsed": False},
            ),
            vol.Optional("model_section"): section(
                vol.Schema({
                    vol.Required(CONF_DEFAULT_MODEL, default=DEFAULT_OPENAI_MODEL): str,
                    vol.Optional(CONF_TEMPERATURE, default=0.5): selector({
                        "number": {
                            "min": 0,
                            "max": 1,
                            "step": 0.1,
                            "mode": "slider"
                        }
                    }),
                    vol.Optional(CONF_TOP_P, default=0.9): selector({
                        "number": {
                            "min": 0,
                            "max": 1,
                            "step": 0.1,
                            "mode": "slider"
                        }
                    }),
                }),
                {"collapsed": False},
            ),
        })

        if self.source == config_entries.SOURCE_RECONFIGURE:
            # load existing configuration and add it to the dialog
            self.init_info = self._get_reconfigure_entry().data
            # Re-nest the flat config entry data into sections
            suggested = {
                "connection_section": {
                    CONF_API_KEY: self.init_info.get(CONF_API_KEY)
                },
                "model_section": {
                    CONF_DEFAULT_MODEL: self.init_info.get(CONF_DEFAULT_MODEL, DEFAULT_OPENAI_MODEL),
                    CONF_TEMPERATURE: self.init_info.get(CONF_TEMPERATURE, 0.5),
                    CONF_TOP_P: self.init_info.get(CONF_TOP_P, 0.9),
                }
            }
            data_schema = self.add_suggested_values_to_schema(
                data_schema, suggested
            )

        if user_input is not None:
            # save provider to user_input
            user_input[CONF_PROVIDER] = self.init_info[CONF_PROVIDER]
            # flatten dict to remove nested keys
            user_input = flatten_dict(user_input)
            try:
                openai = OpenAI(self.hass,
                                api_key=user_input[CONF_API_KEY],
                                model=[CONF_DEFAULT_MODEL]
                                )
                await openai.validate()
                # add the mode to user_input
                user_input[CONF_PROVIDER] = self.init_info[CONF_PROVIDER]
                if self.source == config_entries.SOURCE_RECONFIGURE:
                    # we're reconfiguring an existing config
                    return self.async_update_reload_and_abort(
                        self._get_reconfigure_entry(),
                        data_updates=user_input,
                    )
                else:
                    # New config entry
                    return self.async_create_entry(title="OpenAI", data=user_input)
            except ServiceValidationError as e:
                _LOGGER.error(f"Validation failed: {e}")
                return self.async_show_form(
                    step_id="openai",
                    data_schema=data_schema,
                    errors={"base": "handshake_failed"}
                )

        return self.async_show_form(
            step_id="openai",
            data_schema=data_schema,
        )

    async def async_step_azure(self, user_input=None):
        data_schema = vol.Schema({
            vol.Optional("connection_section"): section(
                vol.Schema({
                    vol.Required(CONF_API_KEY): selector({
                        "text": {
                            "type": "password"
                        }
                    }),
                    vol.Required(CONF_AZURE_BASE_URL, default="https://domain.openai.azure.com/"): str,
                    vol.Required(CONF_AZURE_DEPLOYMENT, default="deployment"): str,
                    vol.Required(CONF_AZURE_VERSION, default="2024-10-01-preview"): str,
                }),
                {"collapsed": False},
            ),
            vol.Optional("model_section"): section(
                vol.Schema({
                    vol.Required(CONF_DEFAULT_MODEL, default=DEFAULT_AZURE_MODEL): str,
                    vol.Optional(CONF_TEMPERATURE, default=0.5): selector({
                        "number": {
                            "min": 0,
                            "max": 1,
                            "step": 0.1,
                            "mode": "slider"
                        }
                    }),
                    vol.Optional(CONF_TOP_P, default=0.9): selector({
                        "number": {
                            "min": 0,
                            "max": 1,
                            "step": 0.1,
                            "mode": "slider"
                        }
                    }),
                }),
                {"collapsed": False},
            )
        })

        if self.source == config_entries.SOURCE_RECONFIGURE:
            # load existing configuration and add it to the dialog
            self.init_info = self._get_reconfigure_entry().data
            # Re-nest the flat config entry data into sections
            suggested = {
                "connection_section": {
                    CONF_API_KEY: self.init_info.get(CONF_API_KEY)
                },
                "model_section": {
                    CONF_DEFAULT_MODEL: self.init_info.get(CONF_DEFAULT_MODEL, DEFAULT_AZURE_MODEL),
                    CONF_TEMPERATURE: self.init_info.get(CONF_TEMPERATURE, 0.5),
                    CONF_TOP_P: self.init_info.get(CONF_TOP_P, 0.9),
                }
            }
            data_schema = self.add_suggested_values_to_schema(
                data_schema, suggested
            )

        if user_input is not None:
            # save provider to user_input
            user_input[CONF_PROVIDER] = self.init_info[CONF_PROVIDER]
            # flatten dict to remove nested keys
            user_input = flatten_dict(user_input)
            try:
                azure = AzureOpenAI(self.hass,
                                    api_key=user_input[CONF_API_KEY],
                                    model=user_input[CONF_DEFAULT_MODEL],
                                    endpoint={
                                        'base_url': ENDPOINT_AZURE,
                                        'endpoint': user_input[CONF_AZURE_BASE_URL],
                                        'deployment': user_input[CONF_AZURE_DEPLOYMENT],
                                        'api_version': user_input[CONF_AZURE_VERSION]
                                    })
                await azure.validate()
                # add the mode to user_input
                user_input[CONF_PROVIDER] = self.init_info[CONF_PROVIDER]
                if self.source == config_entries.SOURCE_RECONFIGURE:
                    # we're reconfiguring an existing config
                    return self.async_update_reload_and_abort(
                        self._get_reconfigure_entry(),
                        data_updates=user_input,
                    )
                else:
                    # New config entry
                    return self.async_create_entry(title="Azure", data=user_input)
            except ServiceValidationError as e:
                _LOGGER.error(f"Validation failed: {e}")
                return self.async_show_form(
                    step_id="azure",
                    data_schema=data_schema,
                    errors={"base": "handshake_failed"}
                )

        return self.async_show_form(
            step_id="azure",
            data_schema=data_schema,
        )

    async def async_step_anthropic(self, user_input=None):
        data_schema = vol.Schema({
            vol.Optional("connection_section"): section(
                vol.Schema({
                    vol.Required(CONF_API_KEY): selector({
                        "text": {
                            "type": "password"
                        }
                    })
                }),
                {"collapsed": False},
            ),
            vol.Optional("model_section"): section(
                vol.Schema({
                    vol.Required(CONF_DEFAULT_MODEL, default=DEFAULT_ANTHROPIC_MODEL): str,
                    vol.Optional(CONF_TEMPERATURE, default=0.5): selector({
                        "number": {
                            "min": 0,
                            "max": 1,
                            "step": 0.1,
                            "mode": "slider"
                        }
                    }),
                    vol.Optional(CONF_TOP_P, default=0.9): selector({
                        "number": {
                            "min": 0,
                            "max": 1,
                            "step": 0.1,
                            "mode": "slider"
                        }
                    }),
                }),
                {"collapsed": False},
            )
        })

        if self.source == config_entries.SOURCE_RECONFIGURE:
            # load existing configuration and add it to the dialog
            self.init_info = self._get_reconfigure_entry().data
            # Re-nest the flat config entry data into sections
            suggested = {
                "connection_section": {
                    CONF_API_KEY: self.init_info.get(CONF_API_KEY)
                },
                "model_section": {
                    CONF_DEFAULT_MODEL: self.init_info.get(CONF_DEFAULT_MODEL, DEFAULT_ANTHROPIC_MODEL),
                    CONF_TEMPERATURE: self.init_info.get(CONF_TEMPERATURE, 0.5),
                    CONF_TOP_P: self.init_info.get(CONF_TOP_P, 0.9),
                }
            }
            data_schema = self.add_suggested_values_to_schema(
                data_schema, suggested
            )

        if user_input is not None:
            # save provider to user_input
            user_input[CONF_PROVIDER] = self.init_info[CONF_PROVIDER]
            # flatten dict to remove nested keys
            user_input = flatten_dict(user_input)
            try:
                anthropic = Anthropic(self.hass,
                                      api_key=user_input[CONF_API_KEY],
                                      model=user_input[CONF_DEFAULT_MODEL]
                                      )
                await anthropic.validate()
                # add the mode to user_input
                user_input[CONF_PROVIDER] = self.init_info[CONF_PROVIDER]
                if self.source == config_entries.SOURCE_RECONFIGURE:
                    # we're reconfiguring an existing config
                    return self.async_update_reload_and_abort(
                        self._get_reconfigure_entry(),
                        data_updates=user_input,
                    )
                else:
                    # New config entry
                    return self.async_create_entry(title="Anthropic Claude", data=user_input)
            except ServiceValidationError as e:
                _LOGGER.error(f"Validation failed: {e}")
                return self.async_show_form(
                    step_id="anthropic",
                    data_schema=data_schema,
                    errors={"base": "empty_api_key"}
                )

        return self.async_show_form(
            step_id="anthropic",
            data_schema=data_schema,
        )

    async def async_step_google(self, user_input=None):
        data_schema = vol.Schema({
            vol.Optional("connection_section"): section(
                vol.Schema({
                    vol.Required(CONF_API_KEY): selector({
                        "text": {
                            "type": "password"
                        }
                    })
                }),
                {"collapsed": False},
            ),
            vol.Optional("model_section"): section(
                vol.Schema({
                    vol.Required(CONF_DEFAULT_MODEL, default=DEFAULT_GOOGLE_MODEL): str,
                    vol.Optional(CONF_TEMPERATURE, default=0.5): selector({
                        "number": {
                            "min": 0,
                            "max": 1,
                            "step": 0.1,
                            "mode": "slider"
                        }
                    }),
                    vol.Optional(CONF_TOP_P, default=0.9): selector({
                        "number": {
                            "min": 0,
                            "max": 1,
                            "step": 0.1,
                            "mode": "slider"
                        }
                    }),
                }),
                {"collapsed": False},
            )
        })

        if self.source == config_entries.SOURCE_RECONFIGURE:
            # load existing configuration and add it to the dialog
            self.init_info = self._get_reconfigure_entry().data
            # Re-nest the flat config entry data into sections
            suggested = {
                "connection_section": {
                    CONF_API_KEY: self.init_info.get(CONF_API_KEY)
                },
                "model_section": {
                    CONF_DEFAULT_MODEL: self.init_info.get(CONF_DEFAULT_MODEL, DEFAULT_GOOGLE_MODEL),
                    CONF_TEMPERATURE: self.init_info.get(CONF_TEMPERATURE, 0.5),
                    CONF_TOP_P: self.init_info.get(CONF_TOP_P, 0.9),
                }
            }
            data_schema = self.add_suggested_values_to_schema(
                data_schema, suggested
            )

        if user_input is not None:
            # save provider to user_input
            user_input[CONF_PROVIDER] = self.init_info[CONF_PROVIDER]
            # flatten dict to remove nested keys
            user_input = flatten_dict(user_input)
            try:
                google = Google(self.hass,
                                api_key=user_input[CONF_API_KEY],
                                model=user_input[CONF_DEFAULT_MODEL],
                                )
                await google.validate()
                # add the mode to user_input
                user_input[CONF_PROVIDER] = self.init_info[CONF_PROVIDER]
                if self.source == config_entries.SOURCE_RECONFIGURE:
                    # we're reconfiguring an existing config
                    return self.async_update_reload_and_abort(
                        self._get_reconfigure_entry(),
                        data_updates=user_input,
                    )
                else:
                    # New config entry
                    return self.async_create_entry(title="Google Gemini", data=user_input)
            except ServiceValidationError as e:
                _LOGGER.error(f"Validation failed: {e}")
                return self.async_show_form(
                    step_id="google",
                    data_schema=data_schema,
                    errors={"base": "empty_api_key"}
                )

        return self.async_show_form(
            step_id="google",
            data_schema=data_schema,
        )

    async def async_step_groq(self, user_input=None):
        data_schema = vol.Schema({
            vol.Optional("connection_section"): section(
                vol.Schema({
                    vol.Required(CONF_API_KEY): selector({
                        "text": {
                            "type": "password"
                        }
                    })
                }),
                {"collapsed": False},
            ),
            vol.Optional("model_section"): section(
                vol.Schema({
                    vol.Required(CONF_DEFAULT_MODEL, default=DEFAULT_GROQ_MODEL): str,
                    vol.Optional(CONF_TEMPERATURE, default=0.5): selector({
                        "number": {
                            "min": 0,
                            "max": 1,
                            "step": 0.1,
                            "mode": "slider"
                        }
                    }),
                    vol.Optional(CONF_TOP_P, default=0.9): selector({
                        "number": {
                            "min": 0,
                            "max": 1,
                            "step": 0.1,
                            "mode": "slider"
                        }
                    }),
                }),
                {"collapsed": False},
            )
        })

        if self.source == config_entries.SOURCE_RECONFIGURE:
            # load existing configuration and add it to the dialog
            self.init_info = self._get_reconfigure_entry().data
            # Re-nest the flat config entry data into sections
            suggested = {
                "connection_section": {
                    CONF_API_KEY: self.init_info.get(CONF_API_KEY)
                },
                "model_section": {
                    CONF_DEFAULT_MODEL: self.init_info.get(CONF_DEFAULT_MODEL, DEFAULT_GROQ_MODEL),
                    CONF_TEMPERATURE: self.init_info.get(CONF_TEMPERATURE, 0.5),
                    CONF_TOP_P: self.init_info.get(CONF_TOP_P, 0.9),
                }
            }
            data_schema = self.add_suggested_values_to_schema(
                data_schema, suggested
            )

        if user_input is not None:
            # save provider to user_input
            user_input[CONF_PROVIDER] = self.init_info[CONF_PROVIDER]
            # flatten dict to remove nested keys
            user_input = flatten_dict(user_input)
            try:
                groq = Groq(self.hass,
                            api_key=user_input[CONF_API_KEY],
                            model=user_input[CONF_DEFAULT_MODEL]
                            )
                await groq.validate()
                # add the mode to user_input
                user_input[CONF_PROVIDER] = self.init_info[CONF_PROVIDER]
                if self.source == config_entries.SOURCE_RECONFIGURE:
                    # we're reconfiguring an existing config
                    return self.async_update_reload_and_abort(
                        self._get_reconfigure_entry(),
                        data_updates=user_input,
                    )
                else:
                    # New config entry
                    return self.async_create_entry(title="Groq", data=user_input)
            except ServiceValidationError as e:
                _LOGGER.error(f"Validation failed: {e}")
                return self.async_show_form(
                    step_id="groq",
                    data_schema=data_schema,
                    errors={"base": "handshake_failed"}
                )

        return self.async_show_form(
            step_id="groq",
            data_schema=data_schema,
        )

    async def async_step_custom_openai(self, user_input=None):
        data_schema = vol.Schema({
            vol.Optional("connection_section"): section(
                vol.Schema({
                    vol.Required(CONF_API_KEY): selector({
                        "text": {
                            "type": "password"
                        }
                    }),
                    vol.Required(CONF_CUSTOM_OPENAI_ENDPOINT, default="http://replace.with.your.host.com/v1/chat/completions"): str,
                }),
                {"collapsed": False},
            ),
            vol.Optional("model_section"): section(
                vol.Schema({
                    vol.Required(CONF_DEFAULT_MODEL, default=DEFAULT_CUSTOM_OPENAI_MODEL): str,
                    vol.Optional(CONF_TEMPERATURE, default=0.5): selector({
                        "number": {
                            "min": 0,
                            "max": 1,
                            "step": 0.1,
                            "mode": "slider"
                        }
                    }),
                    vol.Optional(CONF_TOP_P, default=0.9): selector({
                        "number": {
                            "min": 0,
                            "max": 1,
                            "step": 0.1,
                            "mode": "slider"
                        }
                    }),
                }),
                {"collapsed": False},
            )
        })

        if self.source == config_entries.SOURCE_RECONFIGURE:
            # load existing configuration and add it to the dialog
            self.init_info = self._get_reconfigure_entry().data
            # Re-nest the flat config entry data into sections
            suggested = {
                "connection_section": {
                    CONF_API_KEY: self.init_info.get(CONF_API_KEY)
                },
                "model_section": {
                    CONF_DEFAULT_MODEL: self.init_info.get(CONF_DEFAULT_MODEL, DEFAULT_CUSTOM_OPENAI_MODEL),
                    CONF_TEMPERATURE: self.init_info.get(CONF_TEMPERATURE, 0.5),
                    CONF_TOP_P: self.init_info.get(CONF_TOP_P, 0.9),
                }
            }
            data_schema = self.add_suggested_values_to_schema(
                data_schema, suggested
            )

        if user_input is not None:
            # save provider to user_input
            user_input[CONF_PROVIDER] = self.init_info[CONF_PROVIDER]
            # flatten dict to remove nested keys
            user_input = flatten_dict(user_input)
            try:
                custom_openai = OpenAI(self.hass,
                                       api_key=user_input[CONF_API_KEY],
                                       model=user_input[CONF_DEFAULT_MODEL],
                                       endpoint={
                                           'base_url': user_input[CONF_CUSTOM_OPENAI_ENDPOINT]
                                       })
                await custom_openai.validate()
                # add the mode to user_input
                user_input[CONF_PROVIDER] = self.init_info[CONF_PROVIDER]
                if self.source == config_entries.SOURCE_RECONFIGURE:
                    # we're reconfiguring an existing config
                    return self.async_update_reload_and_abort(
                        self._get_reconfigure_entry(),
                        data_updates=user_input,
                    )
                else:
                    # New config entry
                    return self.async_create_entry(title="Custom OpenAI compatible Provider", data=user_input)
            except ServiceValidationError as e:
                _LOGGER.error(f"Validation failed: {e}")
                return self.async_show_form(
                    step_id="custom_openai",
                    data_schema=data_schema,
                    errors={"base": "handshake_failed"}
                )

        return self.async_show_form(
            step_id="custom_openai",
            data_schema=data_schema,
        )

    async def async_step_aws_bedrock(self, user_input=None):
        data_schema = vol.Schema({
            vol.Optional("connection_section"): section(
                vol.Schema({
                    vol.Required(CONF_AWS_ACCESS_KEY_ID): selector({
                        "text": {
                            "type": "password"
                        }
                    }),
                    vol.Required(CONF_AWS_SECRET_ACCESS_KEY): selector({
                        "text": {
                            "type": "password"
                        }
                    }),
                    vol.Required(CONF_AWS_REGION_NAME, default="us-east-1"): str,
                }),
                {"collapsed": False},
            ),
            vol.Optional("model_section"): section(
                vol.Schema({
                    vol.Required(CONF_DEFAULT_MODEL, default=DEFAULT_AWS_MODEL): str,
                    vol.Optional(CONF_TEMPERATURE, default=0.5): selector({
                        "number": {
                            "min": 0,
                            "max": 1,
                            "step": 0.1,
                            "mode": "slider"
                        }
                    }),
                    vol.Optional(CONF_TOP_P, default=0.9): selector({
                        "number": {
                            "min": 0,
                            "max": 1,
                            "step": 0.1,
                            "mode": "slider"
                        }
                    }),
                }),
                {"collapsed": False},
            )
        })

        if self.source == config_entries.SOURCE_RECONFIGURE:
            # load existing configuration and add it to the dialog
            self.init_info = self._get_reconfigure_entry().data
            # Re-nest the flat config entry data into sections
            suggested = {
                "connection_section": {
                    CONF_AWS_ACCESS_KEY_ID: self.init_info.get(CONF_AWS_ACCESS_KEY_ID),
                    CONF_AWS_SECRET_ACCESS_KEY: self.init_info.get(CONF_AWS_SECRET_ACCESS_KEY),
                    CONF_AWS_REGION_NAME: self.init_info.get(CONF_AWS_REGION_NAME, "us-east-1"),
                },
                "model_section": {
                    CONF_DEFAULT_MODEL: self.init_info.get(CONF_DEFAULT_MODEL, DEFAULT_AWS_MODEL),
                    CONF_TEMPERATURE: self.init_info.get(CONF_TEMPERATURE, 0.5),
                    CONF_TOP_P: self.init_info.get(CONF_TOP_P, 0.9),
                }
            }
            data_schema = self.add_suggested_values_to_schema(
                data_schema, suggested
            )

        if user_input is not None:
            # save provider to user_input
            user_input[CONF_PROVIDER] = self.init_info[CONF_PROVIDER]
            # flatten dict to remove nested keys
            user_input = flatten_dict(user_input)
            try:
                aws_bedrock = AWSBedrock(hass=self.hass,
                                         aws_access_key_id=user_input[CONF_AWS_ACCESS_KEY_ID],
                                         aws_secret_access_key=user_input[CONF_AWS_SECRET_ACCESS_KEY],
                                         aws_region_name=user_input[CONF_AWS_REGION_NAME],
                                         model=user_input[CONF_DEFAULT_MODEL],
                                         )
                await aws_bedrock.validate()
                # add the mode to user_input
                user_input[CONF_PROVIDER] = self.init_info[CONF_PROVIDER]
                if self.source == config_entries.SOURCE_RECONFIGURE:
                    # we're reconfiguring an existing config
                    return self.async_update_reload_and_abort(
                        self._get_reconfigure_entry(),
                        data_updates=user_input,
                    )
                else:
                    # New config entry
                    return self.async_create_entry(title="AWS Bedrock Provider", data=user_input)
            except ServiceValidationError as e:
                _LOGGER.error(f"Validation failed: {e}")
                return self.async_show_form(
                    step_id="aws_bedrock",
                    data_schema=data_schema,
                    errors={"base": "handshake_failed"}
                )

        return self.async_show_form(
            step_id="aws_bedrock",
            data_schema=data_schema,
        )

    async def async_step_timeline(self, user_input=None):
        data_schema = vol.Schema({
            vol.Required(CONF_RETENTION_TIME, default=7): int,
            vol.Required(CONF_TIMELINE_TODAY_SUMMARY, default=True): bool,
            vol.Optional(CONF_TIMELINE_SUMMARY_PROMPT, default=DEFAULT_SUMMARY_PROMPT): selector({
                "text": {
                    "multiline": True,
                    "multiple": False
                }
            }),
        })

        if self.source == config_entries.SOURCE_RECONFIGURE:
            # load existing configuration and add it to the dialog
            self.init_info = self._get_reconfigure_entry().data
            data_schema = self.add_suggested_values_to_schema(
                data_schema, self.init_info
            )

        if user_input is not None:
            user_input[CONF_PROVIDER] = self.init_info[CONF_PROVIDER]
            try:
                for uid in self.hass.data[DOMAIN]:
                    if 'retention_time' in self.hass.data[DOMAIN][uid]:
                        self.async_abort(reason="already_configured")
            except KeyError:
                # no existing configuration, continue
                pass
            if self.source == config_entries.SOURCE_RECONFIGURE:
                # we're reconfiguring an existing config
                return self.async_update_reload_and_abort(
                    self._get_reconfigure_entry(),
                    data_updates=user_input,
                )
            else:
                # New config entry
                return self.async_create_entry(title="LLM Vision Timeline", data=user_input)

        return self.async_show_form(
            step_id="timeline",
            data_schema=data_schema,
        )

    async def async_step_settings(self, user_input=None):
        _LOGGER.debug("Settings step")
        data_schema = vol.Schema({
            vol.Optional("general_section"): section(
                # Dropdown for selecting fallback provider (fetch any existing providers)
                vol.Schema({
                    vol.Optional(CONF_FALLBACK_PROVIDER, default=""): selector({
                        "select": {
                            "options": (
                                [{"label": "No Fallback", "value": ""}] +
                                [
                                    {"label": self.hass.data[DOMAIN][provider].get(
                                        "provider", provider), "value": provider}
                                    for provider in (self.hass.data.get(DOMAIN) or {}).keys()
                                    if provider != self.init_info[CONF_PROVIDER]
                                ]
                            )
                        }
                    })
                }),
                {"collapsed": False},
            ),
            vol.Optional("memory_section"): section(
                vol.Schema({
                    vol.Optional(CONF_MEMORY_PATHS): selector({
                        "text": {
                            "multiline": False,
                            "multiple": True
                        }
                    }),
                    vol.Optional(CONF_MEMORY_STRINGS): selector({
                        "text": {
                            "multiline": False,
                            "multiple": True
                        }
                    }),
                    vol.Optional(CONF_SYSTEM_PROMPT, default=DEFAULT_SYSTEM_PROMPT): selector({
                        "text": {
                            "multiline": True,
                            "multiple": False
                        }
                    }),
                    vol.Optional(CONF_TITLE_PROMPT, default=DEFAULT_TITLE_PROMPT): selector({
                        "text": {
                            "multiline": True,
                            "multiple": False
                        }
                    }),
                }),
                {"collapsed": True},
            )
        })

        if self.source == config_entries.SOURCE_RECONFIGURE:
            _LOGGER.debug("Reconfigure Settings step")
            # load existing configuration and add it to the dialog
            self.init_info = self._get_reconfigure_entry().data
            # Re-nest the flat config entry data into sections
            suggested = {
                "general_section": {
                    CONF_FALLBACK_PROVIDER: self.init_info.get(
                        CONF_FALLBACK_PROVIDER, "")
                },
                "memory_section": {
                    CONF_MEMORY_PATHS: self.init_info.get(CONF_MEMORY_PATHS),
                    CONF_MEMORY_STRINGS: self.init_info.get(CONF_MEMORY_STRINGS),
                    CONF_SYSTEM_PROMPT: self.init_info.get(CONF_SYSTEM_PROMPT, DEFAULT_SYSTEM_PROMPT),
                    CONF_TITLE_PROMPT: self.init_info.get(CONF_TITLE_PROMPT, DEFAULT_TITLE_PROMPT),
                }
            }
            data_schema = self.add_suggested_values_to_schema(
                data_schema, suggested
            )

        if user_input is not None:
            user_input[CONF_PROVIDER] = self.init_info[CONF_PROVIDER]

            try:
                for uid in self.hass.data[DOMAIN]:
                    if 'system_prompt' in self.hass.data[DOMAIN][uid]:
                        self.async_abort(reason="already_configured")
            except KeyError:
                # no existing configuration, continue
                pass

            errors = {}
            if len(user_input.get(CONF_MEMORY_PATHS, [])) != len(user_input.get(CONF_MEMORY_STRINGS, [])):
                errors = {"base": "mismatched_lengths"}
            for path in user_input.get(CONF_MEMORY_PATHS, []):
                if not os.path.exists(path):
                    errors = {"base": "invalid_image_path"}

            if errors:
                return self.async_show_form(
                    step_id="settings",
                    data_schema=data_schema,
                    errors=errors
                )
            if self.source == config_entries.SOURCE_RECONFIGURE:
                # we're reconfiguring an existing config
                return self.async_update_reload_and_abort(
                    self._get_reconfigure_entry(),
                    data_updates=user_input,
                )
            else:
                # New config entry
                return self.async_create_entry(title="LLM Vision Settings", data=user_input)

        return self.async_show_form(
            step_id="settings",
            data_schema=data_schema,
        )

    async def async_step_reconfigure(self, user_input):
        data = self._get_reconfigure_entry().data
        provider = data[CONF_PROVIDER]
        self.init_info = data
        return await self.handle_provider(provider)


# Helper functions
def flatten_dict(data: dict) -> dict:
    """Flatten one level of nested dicts (from section fields) into the top-level dict."""
    flat = {}
    for key, value in data.items():
        if isinstance(value, dict):
            flat.update(value)
        else:
            flat[key] = value
    return flat<|MERGE_RESOLUTION|>--- conflicted
+++ resolved
@@ -30,12 +30,9 @@
     CONF_AZURE_DEPLOYMENT,
     CONF_CUSTOM_OPENAI_ENDPOINT,
     CONF_RETENTION_TIME,
-<<<<<<< HEAD
     CONF_FALLBACK_PROVIDER,
-=======
     CONF_TIMELINE_TODAY_SUMMARY,
     CONF_TIMELINE_SUMMARY_PROMPT,
->>>>>>> 167d13df
     CONF_MEMORY_PATHS,
     CONF_MEMORY_STRINGS,
     CONF_SYSTEM_PROMPT,
@@ -44,7 +41,6 @@
     CONF_AWS_SECRET_ACCESS_KEY,
     CONF_AWS_REGION_NAME,
     DEFAULT_TITLE_PROMPT,
-<<<<<<< HEAD
     DEFAULT_SYSTEM_PROMPT,
     DEFAULT_OPENAI_MODEL,
     DEFAULT_ANTHROPIC_MODEL,
@@ -60,9 +56,7 @@
     ENDPOINT_AZURE,
     CONF_CONTEXT_WINDOW,
     CONF_KEEP_ALIVE
-=======
     DEFAULT_SUMMARY_PROMPT,
->>>>>>> 167d13df
 )
 
 _LOGGER = logging.getLogger(__name__)
