--- conflicted
+++ resolved
@@ -30,17 +30,14 @@
 
 # Timeline
 CONF_RETENTION_TIME = 'retention_time'
-<<<<<<< HEAD
 
 # Settings
 CONF_FALLBACK_PROVIDER = 'fallback_provider'
-=======
 CONF_TIMELINE_TODAY_SUMMARY = 'timeline_today_summary'
 CONF_TIMELINE_SUMMARY_PROMPT = 'timeline_summary_prompt'
 CONF_MEMORY_PATHS = 'memory_paths'
 CONG_MEMORY_IMAGES_ENCODED = 'memory_images_encoded'
 CONF_MEMORY_STRINGS = 'memory_strings'
->>>>>>> 167d13df
 CONF_SYSTEM_PROMPT = 'system_prompt'
 CONF_TITLE_PROMPT = 'title_prompt'
 CONF_MEMORY_PATHS = 'memory_paths'
@@ -84,7 +81,6 @@
 DEFAULT_SYSTEM_PROMPT = "Your task is to analyze a series of images and provide a concise event description based on user instructions. Focus on identifying and describing the actions of people, pet and dynamic objects (e.g., vehicles) rather than static background details. When multiple images are provided, track and summarize movements or changes over time (e.g., 'A person walks to the front door' or 'A car pulls out of the driveway'). Keep responses brief objective, and aligned with the user's prompt. Avoid speculation and prioritize observable activity. The length of the summary must be less than 255 characters, so you must summarise it to the best readability within 255 chaaracters."
 DEFAULT_TITLE_PROMPT = "Provide a short and concise event title based on the description provided. The title should summarize the key actions or events captured in the images and be suitable for use in a notification or alert. Keep the title clear, relevant to the content of the images and shorter than 6 words. Avoid unnecessary details or subjective interpretations. The title should be in the format: '<Object> seen at <location>. For example: 'Person seen at front door'. Ensure the title accurately reflects the content of the images, can include names."
 DATA_EXTRACTION_PROMPT = "You are an advanced image analysis assistant specializing in extracting precise data from images captured by a home security camera. Your task is to analyze one or more images and extract specific information as requested by the user (e.g., the number of cars or a license plate). Provide only the requested information in your response, with no additional text or commentary. Your response must be a {data_format} Ensure the extracted data is accurate and reflects the content of the images."
-<<<<<<< HEAD
 
 # Models
 DEFAULT_OPENAI_MODEL = "gpt-4o-mini"
@@ -98,9 +94,7 @@
 DEFAULT_AWS_MODEL = "us.amazon.nova-pro-v1:0"
 DEFAULT_OPENWEBUI_MODEL = "gemma3:4b"
 
-=======
 DEFAULT_SUMMARY_PROMPT = "Provide a brief summary for the following titles. Focus on the key actions or changes that occurred over time and avoid unnecessary details or subjective interpretations. The summary should be concise, objective, and relevant to the content of the images. Keep the summary under 50 words and ensure it captures the main events or activities described in the descriptions. Here are the descriptions:\n "
->>>>>>> 167d13df
 
 # API Endpoints
 ENDPOINT_OPENAI = "https://api.openai.com/v1/chat/completions"
