--- conflicted
+++ resolved
@@ -78,23 +78,10 @@
         # ensure /media/llmvision/snapshots dir exists
         await self.hass.loop.run_in_executor(
             None,
-<<<<<<< HEAD
             partial(os.makedirs, f"/media/{DOMAIN}/snapshots", exist_ok=True),
         )
         if self.key_frame == "":
             filename = f"/media/{DOMAIN}/snapshots/{uid}-{frame_name}.jpg"
-=======
-            partial(
-                os.makedirs,
-                self.hass.config.path(f"media/{DOMAIN}/snapshots"),
-                exist_ok=True,
-            ),
-        )
-        if self.key_frame == "":
-            filename = self.hass.config.path(
-                f"media/{DOMAIN}/snapshots/{uid}-{frame_name}.jpg"
-            )
->>>>>>> 98079259
             self.key_frame = filename
             if image_data is None and frame_path is not None:
                 # open image in hass.loop
