--- conflicted
+++ resolved
@@ -650,13 +650,9 @@
     def _generate_headers(self) -> dict:
         return {'content-type': 'application/json'}
 
-<<<<<<< HEAD
-   @retry(wait=wait_random_exponential(multiplier=1, max=60), 
+    @retry(wait=wait_random_exponential(multiplier=1, max=60), 
           before_sleep=before_sleep_log(_LOGGER, logging.ERROR))
-   async def _make_request(self, data) -> str:
-=======
-    async def _make_request(self, data: dict) -> str:
->>>>>>> 756568bd
+    async def _make_request(self, data) -> str:
         try:
             endpoint = self.endpoint.get('base_url').format(
                 model=self.model, api_key=self.api_key)
@@ -667,13 +663,9 @@
                 "content").get("parts")[0].get("text")
         except Exception as e:
             _LOGGER.error(f"Error: {e}")
-<<<<<<< HEAD
             raise e
             # return "Event Detected" # this would still make the automation succeed, but the user will see an error in log, and event calendar will show the event has no further summary.
-=======
-            # this would still make the automation succeed, but the user will see an error in log, and event calendar will show the event has no further summary.
-            return "Event Detected"
->>>>>>> 756568bd
+
         return response_text
 
     def _prepare_vision_data(self, call: dict) -> dict:
